--- conflicted
+++ resolved
@@ -111,14 +111,12 @@
 
 # Release Notes:
 
-<<<<<<< HEAD
 October 25, 2021:
 - Initial support for InfraCAT
-=======
+
 August 24, 2021:
 - Adding a way to remove domains in the graph that you aren't interested in (look at the bottom of the notebook)
 - Refactor of the backend data structures to be a bit more efficient
->>>>>>> e375b00b
 
 April 27, 2021:
 - Added support for `dotenv` to store REST API credentials in a `.env` file
